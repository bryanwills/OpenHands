--- conflicted
+++ resolved
@@ -1,14 +1,5 @@
 from unittest.mock import MagicMock, patch
 
-<<<<<<< HEAD
-import requests
-
-from openhands.resolver.issue_definitions import PRHandler
-
-
-def test_handle_nonexistent_issue_reference():
-    handler = PRHandler('test-owner', 'test-repo', 'test-token')
-=======
 import pytest
 import requests
 from litellm.exceptions import RateLimitError
@@ -43,7 +34,6 @@
 def test_handle_nonexistent_issue_reference():
     llm_config = LLMConfig(model='test', api_key='test')
     handler = PRHandler('test-owner', 'test-repo', 'test-token', llm_config)
->>>>>>> 47169559
 
     # Mock the requests.get to simulate a 404 error
     mock_response = MagicMock()
@@ -67,12 +57,8 @@
 
 
 def test_handle_rate_limit_error():
-<<<<<<< HEAD
-    handler = PRHandler('test-owner', 'test-repo', 'test-token')
-=======
-    llm_config = LLMConfig(model='test', api_key='test')
-    handler = PRHandler('test-owner', 'test-repo', 'test-token', llm_config)
->>>>>>> 47169559
+    llm_config = LLMConfig(model='test', api_key='test')
+    handler = PRHandler('test-owner', 'test-repo', 'test-token', llm_config)
 
     # Mock the requests.get to simulate a rate limit error
     mock_response = MagicMock()
@@ -96,12 +82,8 @@
 
 
 def test_handle_network_error():
-<<<<<<< HEAD
-    handler = PRHandler('test-owner', 'test-repo', 'test-token')
-=======
-    llm_config = LLMConfig(model='test', api_key='test')
-    handler = PRHandler('test-owner', 'test-repo', 'test-token', llm_config)
->>>>>>> 47169559
+    llm_config = LLMConfig(model='test', api_key='test')
+    handler = PRHandler('test-owner', 'test-repo', 'test-token', llm_config)
 
     # Mock the requests.get to simulate a network error
     with patch(
@@ -122,12 +104,8 @@
 
 
 def test_successful_issue_reference():
-<<<<<<< HEAD
-    handler = PRHandler('test-owner', 'test-repo', 'test-token')
-=======
-    llm_config = LLMConfig(model='test', api_key='test')
-    handler = PRHandler('test-owner', 'test-repo', 'test-token', llm_config)
->>>>>>> 47169559
+    llm_config = LLMConfig(model='test', api_key='test')
+    handler = PRHandler('test-owner', 'test-repo', 'test-token', llm_config)
 
     # Mock a successful response
     mock_response = MagicMock()
@@ -146,9 +124,6 @@
         )
 
         # The method should return a list with the referenced issue body
-<<<<<<< HEAD
-        assert result == ['This is the referenced issue body']
-=======
         assert result == ['This is the referenced issue body']
 
 
@@ -287,5 +262,4 @@
     # Assertions
     assert (
         mock_completion.call_count == default_config.num_retries
-    )  # Initial call + retries
->>>>>>> 47169559
+    )  # Initial call + retries