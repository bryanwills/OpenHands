--- conflicted
+++ resolved
@@ -3,10 +3,6 @@
 
 from openhands.core.config import LLMConfig
 from openhands.events.action.message import MessageAction
-<<<<<<< HEAD
-from openhands.resolver.github_issue import GithubIssue, ReviewThread
-from openhands.resolver.issue_definitions import PRHandler
-=======
 from openhands.llm.llm import LLM
 from openhands.resolver.github_issue import GithubIssue, ReviewThread
 from openhands.resolver.issue_definitions import PRHandler
@@ -17,18 +13,13 @@
     mock_response = MagicMock()
     mock_response.choices = [MagicMock(message=MagicMock(content=content))]
     return mock_response
->>>>>>> 47169559
 
 
 def test_guess_success_review_threads_litellm_call():
     """Test that the completion() call for review threads contains the expected content."""
     # Create a PR handler instance
-<<<<<<< HEAD
-    handler = PRHandler('test-owner', 'test-repo', 'test-token')
-=======
-    llm_config = LLMConfig(model='test', api_key='test')
-    handler = PRHandler('test-owner', 'test-repo', 'test-token', llm_config)
->>>>>>> 47169559
+    llm_config = LLMConfig(model='test', api_key='test')
+    handler = PRHandler('test-owner', 'test-repo', 'test-token', llm_config)
 
     # Create a mock issue with review threads
     issue = GithubIssue(
@@ -82,11 +73,7 @@
     ]
 
     # Test the guess_success method
-<<<<<<< HEAD
-    with patch('litellm.completion') as mock_completion:
-=======
-    with patch.object(LLM, 'completion') as mock_completion:
->>>>>>> 47169559
+    with patch.object(LLM, 'completion') as mock_completion:
         mock_completion.return_value = mock_response
         success, success_list, explanation = handler.guess_success(issue, history)
 
@@ -129,22 +116,15 @@
             in second_prompt
         )
         assert 'Last message from AI agent:\n' + history[0].content in second_prompt
-<<<<<<< HEAD
-=======
 
         assert len(json.loads(explanation)) == 2
->>>>>>> 47169559
 
 
 def test_guess_success_thread_comments_litellm_call():
     """Test that the completion() call for thread comments contains the expected content."""
     # Create a PR handler instance
-<<<<<<< HEAD
-    handler = PRHandler('test-owner', 'test-repo', 'test-token')
-=======
-    llm_config = LLMConfig(model='test', api_key='test')
-    handler = PRHandler('test-owner', 'test-repo', 'test-token', llm_config)
->>>>>>> 47169559
+    llm_config = LLMConfig(model='test', api_key='test')
+    handler = PRHandler('test-owner', 'test-repo', 'test-token', llm_config)
 
     # Create a mock issue with thread comments
     issue = GithubIssue(
@@ -192,11 +172,7 @@
     ]
 
     # Test the guess_success method
-<<<<<<< HEAD
-    with patch('litellm.completion') as mock_completion:
-=======
-    with patch.object(LLM, 'completion') as mock_completion:
->>>>>>> 47169559
+    with patch.object(LLM, 'completion') as mock_completion:
         mock_completion.return_value = mock_response
         success, success_list, explanation = handler.guess_success(issue, history)
 
@@ -213,25 +189,15 @@
         )
         assert 'PR Thread Comments:\n' + '\n---\n'.join(issue.thread_comments) in prompt
         assert 'Last message from AI agent:\n' + history[0].content in prompt
-<<<<<<< HEAD
-=======
 
         assert len(json.loads(explanation)) == 1
->>>>>>> 47169559
 
 
 def test_check_feedback_with_llm():
     """Test the _check_feedback_with_llm helper function."""
     # Create a PR handler instance
-<<<<<<< HEAD
-    handler = PRHandler('test-owner', 'test-repo', 'test-token')
-
-    # Create mock LLM config
-    llm_config = LLMConfig(model='test-model', api_key='test-key')
-=======
-    llm_config = LLMConfig(model='test', api_key='test')
-    handler = PRHandler('test-owner', 'test-repo', 'test-token', llm_config)
->>>>>>> 47169559
+    llm_config = LLMConfig(model='test', api_key='test')
+    handler = PRHandler('test-owner', 'test-repo', 'test-token', llm_config)
 
     # Test cases for different LLM responses
     test_cases = [
@@ -262,27 +228,16 @@
         mock_response.choices = [MagicMock(message=MagicMock(content=case['response']))]
 
         # Test the function
-<<<<<<< HEAD
-        with patch('litellm.completion', return_value=mock_response):
-            success, explanation = handler._check_feedback_with_llm(
-                'test prompt', llm_config
-            )
-=======
         with patch.object(LLM, 'completion', return_value=mock_response):
             success, explanation = handler._check_feedback_with_llm('test prompt')
->>>>>>> 47169559
             assert (success, explanation) == case['expected']
 
 
 def test_check_review_thread():
     """Test the _check_review_thread helper function."""
     # Create a PR handler instance
-<<<<<<< HEAD
-    handler = PRHandler('test-owner', 'test-repo', 'test-token')
-=======
-    llm_config = LLMConfig(model='test', api_key='test')
-    handler = PRHandler('test-owner', 'test-repo', 'test-token', llm_config)
->>>>>>> 47169559
+    llm_config = LLMConfig(model='test', api_key='test')
+    handler = PRHandler('test-owner', 'test-repo', 'test-token', llm_config)
 
     # Create test data
     review_thread = ReviewThread(
@@ -293,10 +248,6 @@
         ['Issue 1 description', 'Issue 2 description'], indent=4
     )
     last_message = 'I have fixed the formatting and added docstrings'
-<<<<<<< HEAD
-    llm_config = LLMConfig(model='test-model', api_key='test-key')
-=======
->>>>>>> 47169559
 
     # Mock the LLM response
     mock_response = MagicMock()
@@ -313,11 +264,7 @@
     ]
 
     # Test the function
-<<<<<<< HEAD
-    with patch('litellm.completion') as mock_completion:
-=======
-    with patch.object(LLM, 'completion') as mock_completion:
->>>>>>> 47169559
+    with patch.object(LLM, 'completion') as mock_completion:
         mock_completion.return_value = mock_response
         success, explanation = handler._check_review_thread(
             review_thread, issues_context, last_message
@@ -344,12 +291,8 @@
 def test_check_thread_comments():
     """Test the _check_thread_comments helper function."""
     # Create a PR handler instance
-<<<<<<< HEAD
-    handler = PRHandler('test-owner', 'test-repo', 'test-token')
-=======
-    llm_config = LLMConfig(model='test', api_key='test')
-    handler = PRHandler('test-owner', 'test-repo', 'test-token', llm_config)
->>>>>>> 47169559
+    llm_config = LLMConfig(model='test', api_key='test')
+    handler = PRHandler('test-owner', 'test-repo', 'test-token', llm_config)
 
     # Create test data
     thread_comments = [
@@ -361,10 +304,6 @@
         ['Issue 1 description', 'Issue 2 description'], indent=4
     )
     last_message = 'I have added error handling and input validation'
-<<<<<<< HEAD
-    llm_config = LLMConfig(model='test-model', api_key='test-key')
-=======
->>>>>>> 47169559
 
     # Mock the LLM response
     mock_response = MagicMock()
@@ -381,11 +320,7 @@
     ]
 
     # Test the function
-<<<<<<< HEAD
-    with patch('litellm.completion') as mock_completion:
-=======
-    with patch.object(LLM, 'completion') as mock_completion:
->>>>>>> 47169559
+    with patch.object(LLM, 'completion') as mock_completion:
         mock_completion.return_value = mock_response
         success, explanation = handler._check_thread_comments(
             thread_comments, issues_context, last_message
@@ -409,12 +344,8 @@
 def test_check_review_comments():
     """Test the _check_review_comments helper function."""
     # Create a PR handler instance
-<<<<<<< HEAD
-    handler = PRHandler('test-owner', 'test-repo', 'test-token')
-=======
-    llm_config = LLMConfig(model='test', api_key='test')
-    handler = PRHandler('test-owner', 'test-repo', 'test-token', llm_config)
->>>>>>> 47169559
+    llm_config = LLMConfig(model='test', api_key='test')
+    handler = PRHandler('test-owner', 'test-repo', 'test-token', llm_config)
 
     # Create test data
     review_comments = [
@@ -426,10 +357,6 @@
         ['Issue 1 description', 'Issue 2 description'], indent=4
     )
     last_message = 'I have improved code readability and added comments'
-<<<<<<< HEAD
-    llm_config = LLMConfig(model='test-model', api_key='test-key')
-=======
->>>>>>> 47169559
 
     # Mock the LLM response
     mock_response = MagicMock()
@@ -446,11 +373,7 @@
     ]
 
     # Test the function
-<<<<<<< HEAD
-    with patch('litellm.completion') as mock_completion:
-=======
-    with patch.object(LLM, 'completion') as mock_completion:
->>>>>>> 47169559
+    with patch.object(LLM, 'completion') as mock_completion:
         mock_completion.return_value = mock_response
         success, explanation = handler._check_review_comments(
             review_comments, issues_context, last_message
@@ -474,12 +397,8 @@
 def test_guess_success_review_comments_litellm_call():
     """Test that the completion() call for review comments contains the expected content."""
     # Create a PR handler instance
-<<<<<<< HEAD
-    handler = PRHandler('test-owner', 'test-repo', 'test-token')
-=======
-    llm_config = LLMConfig(model='test', api_key='test')
-    handler = PRHandler('test-owner', 'test-repo', 'test-token', llm_config)
->>>>>>> 47169559
+    llm_config = LLMConfig(model='test', api_key='test')
+    handler = PRHandler('test-owner', 'test-repo', 'test-token', llm_config)
 
     # Create a mock issue with review comments
     issue = GithubIssue(
@@ -509,12 +428,6 @@
         )
     ]
 
-<<<<<<< HEAD
-    # Create mock LLM config
-    llm_config = LLMConfig(model='test-model', api_key='test-key')
-
-=======
->>>>>>> 47169559
     # Mock the LLM response
     mock_response = MagicMock()
     mock_response.choices = [
@@ -530,11 +443,7 @@
     ]
 
     # Test the guess_success method
-<<<<<<< HEAD
-    with patch('litellm.completion') as mock_completion:
-=======
-    with patch.object(LLM, 'completion') as mock_completion:
->>>>>>> 47169559
+    with patch.object(LLM, 'completion') as mock_completion:
         mock_completion.return_value = mock_response
         success, success_list, explanation = handler.guess_success(issue, history)
 
@@ -550,10 +459,6 @@
             in prompt
         )
         assert 'PR Review Comments:\n' + '\n---\n'.join(issue.review_comments) in prompt
-<<<<<<< HEAD
         assert 'Last message from AI agent:\n' + history[0].content in prompt
-=======
-        assert 'Last message from AI agent:\n' + history[0].content in prompt
-
-        assert len(json.loads(explanation)) == 1
->>>>>>> 47169559
+
+        assert len(json.loads(explanation)) == 1