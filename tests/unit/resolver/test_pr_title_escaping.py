--- conflicted
+++ resolved
@@ -153,10 +153,6 @@
 
         # Try to send a PR - this will fail if the title is incorrectly escaped
         print('Sending PR...')
-<<<<<<< HEAD
-        from openhands.core.config import LLMConfig
-=======
->>>>>>> 47169559
         from openhands.resolver.send_pull_request import send_pull_request
 
         send_pull_request(
@@ -164,9 +160,5 @@
             github_token='dummy-token',
             github_username='test-user',
             patch_dir=temp_dir,
-<<<<<<< HEAD
-            llm_config=LLMConfig(model='test-model', api_key='test-key'),
-=======
->>>>>>> 47169559
             pr_type='ready',
         )