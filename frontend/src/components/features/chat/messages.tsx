--- conflicted
+++ resolved
@@ -24,24 +24,7 @@
         );
       }
 
-      return (
-        <ChatMessage
-          key={index}
-          type={message.sender}
-          message={message.content}
-        >
-          {message.imageUrls && message.imageUrls.length > 0 && (
-            <ImageCarousel size="small" images={message.imageUrls} />
-          )}
-          {messages.length - 1 === index &&
-            message.sender === "assistant" &&
-            isAwaitingUserConfirmation && <ConfirmationButtons />}
-        </ChatMessage>
-      );
-    }),
-);
 
-<<<<<<< HEAD
     return (
       <ChatMessage key={index} type={message.sender} message={message.content} filePath={message.filePath}>
         {message.imageUrls && message.imageUrls.length > 0 && (
@@ -54,6 +37,5 @@
     );
   });
 }
-=======
+
 Messages.displayName = "Messages";
->>>>>>> cebd391b
