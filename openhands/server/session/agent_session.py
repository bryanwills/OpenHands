--- conflicted
+++ resolved
@@ -232,7 +232,6 @@
                 )
             return
 
-<<<<<<< HEAD
         if self.runtime is not None:
             # Add port mapping instructions based on runtime type
             port_instructions = None
@@ -257,17 +256,7 @@
 
             logger.debug(
                 f'Runtime initialized with plugins: {[plugin.name for plugin in self.runtime.plugins]}'
-=======
-        self.runtime.clone_repo(github_token, selected_repository)
-        if agent.prompt_manager:
-            agent.prompt_manager.load_microagent_files(
-                self.runtime.get_custom_microagents(selected_repository)
->>>>>>> 3876f4a5
-            )
-
-        logger.debug(
-            f'Runtime initialized with plugins: {[plugin.name for plugin in self.runtime.plugins]}'
-        )
+            )
 
     def _create_controller(
         self,
