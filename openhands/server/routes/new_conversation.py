import json
import uuid
from datetime import datetime

from fastapi import APIRouter, Request
from fastapi.responses import JSONResponse
from github import Github
from pydantic import BaseModel

from openhands.core.logger import openhands_logger as logger
from openhands.server.data_models.conversation_info import ConversationInfo
from openhands.server.data_models.conversation_metadata import ConversationMetadata
from openhands.server.data_models.conversation_info_result_set import ConversationInfoResultSet
from openhands.server.data_models.conversation_status import ConversationStatus
from openhands.server.routes.settings import ConversationStoreImpl, SettingsStoreImpl
from openhands.server.session.conversation_init_data import ConversationInitData
from openhands.server.shared import config, session_manager
from openhands.storage.files import FileStore
from openhands.storage.locations import get_conversation_events_dir
from openhands.utils.async_utils import call_sync_from_async, wait_all
from openhands.utils.search_utils import offset_to_page_id, page_id_to_offset

app = APIRouter(prefix='/api')


class InitSessionRequest(BaseModel):
    github_token: str | None = None
    latest_event_id: int = -1
    selected_repository: str | None = None
    args: dict | None = None


@app.post('/conversations')
async def new_conversation(request: Request, data: InitSessionRequest):
    """Initialize a new session or join an existing one.
    After successful initialization, the client should connect to the WebSocket
    using the returned conversation ID
    """
<<<<<<< HEAD
    github_token = data.github_token or ''
=======
    logger.info('Initializing new conversation')
    github_token = ''
    if data.github_token:
        github_token = data.github_token

    logger.info('Loading settings')
>>>>>>> 2ec2f253
    settings_store = await SettingsStoreImpl.get_instance(config, github_token)
    settings = await settings_store.load()
    logger.info('Settings loaded')

    session_init_args: dict = {}
    if settings:
        session_init_args = {**settings.__dict__, **session_init_args}

    session_init_args['github_token'] = github_token
    session_init_args['selected_repository'] = data.selected_repository
    conversation_init_data = ConversationInitData(**session_init_args)
<<<<<<< HEAD
    conversation_store = await ConversationStoreImpl.get_instance(config, github_token)
=======

    logger.info('Loading conversation store')
    conversation_store = await ConversationStoreImpl.get_instance(config, github_token)
    logger.info('Conversation store loaded')

>>>>>>> 2ec2f253
    conversation_id = uuid.uuid4().hex
    while await conversation_store.exists(conversation_id):
        logger.warning(f'Collision on conversation ID: {conversation_id}. Retrying...')
        conversation_id = uuid.uuid4().hex
    logger.info(f'New conversation ID: {conversation_id}')

    user_id = ''
    if data.github_token:
        logger.info('Fetching Github user ID')
        with Github(data.github_token) as g:
            gh_user = await call_sync_from_async(g.get_user)
            user_id = gh_user.id

    logger.info(f'Saving metadata for conversation {conversation_id}')
    await conversation_store.save_metadata(
        ConversationMetadata(
            conversation_id=conversation_id,
            github_user_id=user_id,
            selected_repository=data.selected_repository,
        )
    )

    logger.info(f'Starting agent loop for conversation {conversation_id}')
    await session_manager.maybe_start_agent_loop(
        conversation_id, conversation_init_data
    )
<<<<<<< HEAD
    return JSONResponse(content={'status': 'ok', 'conversation_id': conversation_id})


@app.get('/conversations')
async def search_conversations(
    request: Request,
    page_id: str | None = None,
    limit: int = 20,
) -> ConversationInfoResultSet:
    github_token = getattr(request.state, 'github_token', '') or ''
    conversation_store = await ConversationStoreImpl.get_instance(config, github_token)
    conversation_metadata_result_set = await conversation_store.search(page_id, limit)
    conversation_ids = set(conversation.conversation_id for conversation in conversation_metadata_result_set.results)
    running_conversations = await session_manager.get_agent_loop_running(set(conversation_ids))
    result = ConversationInfoResultSet(
        results=await wait_all(
            _get_conversation_info(
                conversation=conversation,
                is_running=conversation.conversation_id in running_conversations
            )
            for conversation in conversation_metadata_result_set.results
        ),
        next_page_id=conversation_metadata_result_set.next_page_id
    )
    return result


async def _get_conversation_info(
    conversation: ConversationMetadata,
    is_running: bool,
) -> ConversationInfo | None:
    try:
        file_store = session_manager.file_store
        events_dir = get_conversation_events_dir(conversation.conversation_id)
        events = file_store.list(events_dir)
        events = sorted(events)
        event_path = events[-1]
        event = json.loads(file_store.read(event_path))
        return ConversationInfo(
            id=conversation.conversation_id,
            title=conversation.title,
            last_updated_at=datetime.fromisoformat(event.get('timestamp')),
            selected_repository=conversation.selected_repository,
            status=ConversationStatus.RUNNING
            if is_running
            else ConversationStatus.STOPPED,
        )
    except Exception:  # type: ignore
        logger.warning(
            f'Error loading conversation: {conversation.conversation_id}',
            exc_info=True,
            stack_info=True,
        )
        return None


@app.get('/conversations/{conversation_id}')
async def get_conversation(conversation_id: str, request: Request) -> ConversationInfo | None:
    file_store = session_manager.file_store
    is_running = await session_manager.is_agent_loop_running(conversation_id)
    conversation_info = await _get_conversation_info(
        conversation_id, is_running, file_store, request
    )
    return conversation_info


@app.post('/conversations/{conversation_id}')
async def update_conversation(
    conversation_id: str, title: str, request: Request
) -> bool:
    github_token = getattr(request.state, 'github_token', '') or ''
    conversation_store = await ConversationStoreImpl.get_instance(config, github_token)
    metadata = await conversation_store.get_metadata(conversation_id)
    if not metadata:
        return False
    metadata.title = title
    await conversation_store.save_metadata(metadata)
    return True


@app.delete('/conversations/{conversation_id}')
async def delete_conversation(
    conversation_id: str,
    request: Request,
) -> bool:
    github_token = getattr(request.state, 'github_token', '') or ''
    conversation_store = await ConversationStoreImpl.get_instance(config, github_token)
    try:
        await conversation_store.get_metadata(conversation_id)
    except FileNotFoundError:
        return False
    is_running = await session_manager.is_agent_loop_running(conversation_id)
    if is_running:
        return False
    await conversation_store.delete_metadata(conversation_id)
    return True
=======
    logger.info(f'Finished initializing conversation {conversation_id}')
    return JSONResponse(content={'status': 'ok', 'conversation_id': conversation_id})
>>>>>>> 2ec2f253
<|MERGE_RESOLUTION|>--- conflicted
+++ resolved
@@ -36,16 +36,10 @@
     After successful initialization, the client should connect to the WebSocket
     using the returned conversation ID
     """
-<<<<<<< HEAD
+    logger.info('Initializing new conversation')
     github_token = data.github_token or ''
-=======
-    logger.info('Initializing new conversation')
-    github_token = ''
-    if data.github_token:
-        github_token = data.github_token
 
     logger.info('Loading settings')
->>>>>>> 2ec2f253
     settings_store = await SettingsStoreImpl.get_instance(config, github_token)
     settings = await settings_store.load()
     logger.info('Settings loaded')
@@ -57,15 +51,10 @@
     session_init_args['github_token'] = github_token
     session_init_args['selected_repository'] = data.selected_repository
     conversation_init_data = ConversationInitData(**session_init_args)
-<<<<<<< HEAD
-    conversation_store = await ConversationStoreImpl.get_instance(config, github_token)
-=======
-
     logger.info('Loading conversation store')
     conversation_store = await ConversationStoreImpl.get_instance(config, github_token)
     logger.info('Conversation store loaded')
 
->>>>>>> 2ec2f253
     conversation_id = uuid.uuid4().hex
     while await conversation_store.exists(conversation_id):
         logger.warning(f'Collision on conversation ID: {conversation_id}. Retrying...')
@@ -92,7 +81,7 @@
     await session_manager.maybe_start_agent_loop(
         conversation_id, conversation_init_data
     )
-<<<<<<< HEAD
+    logger.info(f'Finished initializing conversation {conversation_id}')
     return JSONResponse(content={'status': 'ok', 'conversation_id': conversation_id})
 
 
@@ -188,8 +177,4 @@
     if is_running:
         return False
     await conversation_store.delete_metadata(conversation_id)
-    return True
-=======
-    logger.info(f'Finished initializing conversation {conversation_id}')
-    return JSONResponse(content={'status': 'ok', 'conversation_id': conversation_id})
->>>>>>> 2ec2f253
+    return True