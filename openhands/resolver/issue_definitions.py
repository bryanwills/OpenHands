--- conflicted
+++ resolved
@@ -72,15 +72,10 @@
             if not issues:
                 break
 
-<<<<<<< HEAD
             # Handle both list and single-object responses
             if isinstance(issues, dict):
                 issues = [issues]
             elif not isinstance(issues, list) or any(
-=======
-            # Sanity check - the response is a list of dictionaries
-            if not isinstance(issues, list) or any(
->>>>>>> 28740413
                 [not isinstance(issue, dict) for issue in issues]
             ):
                 raise ValueError('Expected list or dictionary from Github API.')
@@ -132,7 +127,7 @@
         params = {'per_page': 100, 'page': 1}
         all_comments = []
 
-<<<<<<< HEAD
+        # Get comments, page by page
         try:
             while True:
                 response = requests.get(url, headers=headers, params=params)
@@ -142,6 +137,7 @@
                 if not comments:
                     break
 
+                # If a single comment ID is provided, return only that comment
                 if comment_id:
                     matching_comment = next(
                         (
@@ -154,33 +150,8 @@
                     if matching_comment:
                         return [matching_comment]
                 else:
+                    # Otherwise, return all comments
                     all_comments.extend([comment['body'] for comment in comments])
-=======
-        # Get comments, page by page
-        while True:
-            response = requests.get(url, headers=headers, params=params)
-            response.raise_for_status()
-            comments = response.json()
-
-            if not comments:
-                break
-
-            # If a single comment ID is provided, return only that comment
-            if comment_id:
-                matching_comment = next(
-                    (
-                        comment['body']
-                        for comment in comments
-                        if comment['id'] == comment_id
-                    ),
-                    None,
-                )
-                if matching_comment:
-                    return [matching_comment]
-            else:
-                # Otherwise, return all comments
-                all_comments.extend([comment['body'] for comment in comments])
->>>>>>> 28740413
 
                 params['page'] += 1
 
