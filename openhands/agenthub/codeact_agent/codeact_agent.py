--- conflicted
+++ resolved
@@ -287,15 +287,13 @@
             else:
                 text = truncate_content(
                     obs.content
-<<<<<<< HEAD
-                    + f'\n
-=======
                     + f'\n[Python Interpreter: {obs.metadata.py_interpreter_path}]',
                     max_message_chars,
->>>>>>> 150463e6
                 )
             text += f'\n[Command finished with exit code {obs.exit_code}]'
-            message = Message(role='user', content=[TextContent(text=text)], event_id=obs.id)
+            message = Message(
+                role='user', content=[TextContent(text=text)], event_id=obs.id
+            )
         elif isinstance(obs, IPythonRunCellObservation):
             text = obs.content
             # replace base64 images with a placeholder
@@ -307,18 +305,18 @@
                     )
             text = '\n'.join(splitted)
             text = truncate_content(text, max_message_chars)
-            message = Message(role='user', content=[TextContent(text=text)], event_id=obs.id)
+            message = Message(
+                role='user', content=[TextContent(text=text)], event_id=obs.id
+            )
         elif isinstance(obs, FileEditObservation):
             text = truncate_content(str(obs), max_message_chars)
-<<<<<<< HEAD
-            message = Message(role='user', content=[TextContent(text=text)], event_id=obs.id)
-=======
-            message = Message(role='user', content=[TextContent(text=text)])
+            message = Message(
+                role='user', content=[TextContent(text=text)], event_id=obs.id
+            )
         elif isinstance(obs, FileReadObservation):
             message = Message(
                 role='user', content=[TextContent(text=obs.content)]
             )  # Content is already truncated by openhands-aci
->>>>>>> 150463e6
         elif isinstance(obs, BrowserOutputObservation):
             text = obs.get_agent_obs_text()
             message = Message(
@@ -331,15 +329,21 @@
                 obs.outputs['content'] if 'content' in obs.outputs else '',
                 max_message_chars,
             )
-            message = Message(role='user', content=[TextContent(text=text)], event_id=obs.id)
+            message = Message(
+                role='user', content=[TextContent(text=text)], event_id=obs.id
+            )
         elif isinstance(obs, ErrorObservation):
             text = truncate_content(obs.content, max_message_chars)
             text += '\n[Error occurred in processing last action]'
-            message = Message(role='user', content=[TextContent(text=text)], event_id=obs.id)
+            message = Message(
+                role='user', content=[TextContent(text=text)], event_id=obs.id
+            )
         elif isinstance(obs, UserRejectObservation):
             text = 'OBSERVATION:\n' + truncate_content(obs.content, max_message_chars)
             text += '\n[Last action has been rejected by the user]'
-            message = Message(role='user', content=[TextContent(text=text)], event_id=obs.id)
+            message = Message(
+                role='user', content=[TextContent(text=text)], event_id=obs.id
+            )
         else:
             # If an observation message is not returned, it will cause an error
             # when the LLM tries to return the next message
