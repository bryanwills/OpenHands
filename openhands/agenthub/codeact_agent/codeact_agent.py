--- conflicted
+++ resolved
@@ -166,13 +166,11 @@
 
             # Add the LLM message (assistant) that initiated the tool calls
             # (overwrites any previous message with the same response_id)
-<<<<<<< HEAD
+            logger.debug(
+                f'Tool calls type: {type(assistant_msg.tool_calls)}, value: {assistant_msg.tool_calls}'
+            )
             # Create message with token counts from Usage data
             message = Message(
-=======
-            logger.debug(f'Tool calls type: {type(assistant_msg.tool_calls)}, value: {assistant_msg.tool_calls}')
-            pending_tool_call_action_messages[llm_response.id] = Message(
->>>>>>> 47169559
                 role=assistant_msg.role,
                 # tool call content SHOULD BE a string
                 content=[TextContent(text=assistant_msg.content or '')]
