import os
from dataclasses import dataclass, field, fields

from openhands.core.config.config_utils import get_field_info


@dataclass
class SandboxConfig:
    """Configuration for the sandbox.

    Attributes:
        remote_runtime_api_url: The hostname for the Remote Runtime API.
        local_runtime_url: The default hostname for the local runtime. You may want to change to http://host.docker.internal for DIND environments
        base_container_image: The base container image from which to build the runtime image.
        runtime_container_image: The runtime container image to use.
        user_id: The user ID for the sandbox.
        timeout: The timeout for the default sandbox action execution.
        remote_runtime_init_timeout: The timeout for the remote runtime to start.
        enable_auto_lint: Whether to enable auto-lint.
        use_host_network: Whether to use the host network.
        initialize_plugins: Whether to initialize plugins.
        force_rebuild_runtime: Whether to force rebuild the runtime image.
        runtime_extra_deps: The extra dependencies to install in the runtime image (typically used for evaluation).
            This will be rendered into the end of the Dockerfile that builds the runtime image.
            It can contain any valid shell commands (e.g., pip install numpy).
            The path to the interpreter is available as $OH_INTERPRETER_PATH,
            which can be used to install dependencies for the OH-specific Python interpreter.
        runtime_startup_env_vars: The environment variables to set at the launch of the runtime.
            This is a dictionary of key-value pairs.
            This is useful for setting environment variables that are needed by the runtime.
            For example, for specifying the base url of website for browsergym evaluation.
        browsergym_eval_env: The BrowserGym environment to use for evaluation.
            Default is None for general purpose browsing. Check evaluation/miniwob and evaluation/webarena for examples.
        platform: The platform on which the image should be built. Default is None.
<<<<<<< HEAD
        port_mappings: Custom port mappings from container ports to host ports. Default is empty dict.
            This is a dictionary where keys are container ports and values are host ports.
            For example, {8080: 8080} maps container port 8080 to host port 8080.
            Note: Port 4141 is always mapped to host port 4141 by default.
=======
        remote_runtime_resource_factor: Factor to scale the resource allocation for remote runtime.
            Must be one of [1, 2, 4, 8]. Will only be used if the runtime is remote.
>>>>>>> 4a8bf3d2
    """

    remote_runtime_api_url: str = 'http://localhost:8000'
    local_runtime_url: str = 'http://localhost'
    keep_runtime_alive: bool = False
    rm_all_containers: bool = False
    api_key: str | None = None
    base_container_image: str = 'nikolaik/python-nodejs:python3.12-nodejs22'  # default to nikolaik/python-nodejs:python3.12-nodejs22 for eventstream runtime
    runtime_container_image: str | None = None
    user_id: int = os.getuid() if hasattr(os, 'getuid') else 1000
    timeout: int = 120
    remote_runtime_init_timeout: int = 180
    enable_auto_lint: bool = (
        False  # once enabled, OpenHands would lint files after editing
    )
    use_host_network: bool = False
    runtime_extra_build_args: list[str] | None = None
    initialize_plugins: bool = True
    force_rebuild_runtime: bool = False
    runtime_extra_deps: str | None = None
    runtime_startup_env_vars: dict[str, str] = field(default_factory=dict)
    browsergym_eval_env: str | None = None
    platform: str | None = None
    close_delay: int = 15
<<<<<<< HEAD
    port_mappings: dict[int, int] = field(default_factory=dict)
=======
    remote_runtime_resource_factor: int = 1
>>>>>>> 4a8bf3d2

    def defaults_to_dict(self) -> dict:
        """Serialize fields to a dict for the frontend, including type hints, defaults, and whether it's optional."""
        dict = {}
        for f in fields(self):
            dict[f.name] = get_field_info(f)
        return dict

    def __str__(self):
        attr_str = []
        for f in fields(self):
            attr_name = f.name
            attr_value = getattr(self, f.name)

            attr_str.append(f'{attr_name}={repr(attr_value)}')

        return f"SandboxConfig({', '.join(attr_str)})"

    def __repr__(self):
        return self.__str__()<|MERGE_RESOLUTION|>--- conflicted
+++ resolved
@@ -32,15 +32,12 @@
         browsergym_eval_env: The BrowserGym environment to use for evaluation.
             Default is None for general purpose browsing. Check evaluation/miniwob and evaluation/webarena for examples.
         platform: The platform on which the image should be built. Default is None.
-<<<<<<< HEAD
         port_mappings: Custom port mappings from container ports to host ports. Default is empty dict.
             This is a dictionary where keys are container ports and values are host ports.
             For example, {8080: 8080} maps container port 8080 to host port 8080.
             Note: Port 4141 is always mapped to host port 4141 by default.
-=======
         remote_runtime_resource_factor: Factor to scale the resource allocation for remote runtime.
             Must be one of [1, 2, 4, 8]. Will only be used if the runtime is remote.
->>>>>>> 4a8bf3d2
     """
 
     remote_runtime_api_url: str = 'http://localhost:8000'
@@ -65,11 +62,8 @@
     browsergym_eval_env: str | None = None
     platform: str | None = None
     close_delay: int = 15
-<<<<<<< HEAD
     port_mappings: dict[int, int] = field(default_factory=dict)
-=======
     remote_runtime_resource_factor: int = 1
->>>>>>> 4a8bf3d2
 
     def defaults_to_dict(self) -> dict:
         """Serialize fields to a dict for the frontend, including type hints, defaults, and whether it's optional."""
